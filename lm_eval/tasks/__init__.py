--- conflicted
+++ resolved
@@ -4,11 +4,8 @@
 from . import race
 from . import webqs
 from . import anli
-<<<<<<< HEAD
 from . import openbookqa
-=======
 from . import squad
->>>>>>> 2338188f
 
 TASK_REGISTRY = {
     # GLUE
@@ -31,11 +28,8 @@
     # Order by benchmark/genre?
     "arc_easy": arc.ARCEasy,
     "arc_challenge": arc.ARCChallenge,
-<<<<<<< HEAD
     "openbookqa": openbookqa.OpenBookQA,
-=======
     "squad": squad.SQuAD,
->>>>>>> 2338188f
     "race": race.RACE,
     "webqs": webqs.WebQs,
     "anli_r1": anli.ANLIRound1,
